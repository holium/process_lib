use crate::vfs::{FileType, VfsAction, VfsRequest, VfsResponse};
use crate::{
    get_blob, Address, LazyLoadBlob as KiBlob, Message, ProcessId, Request as KiRequest,
    Response as KiResponse, SendError,
};
pub use http::*;
use serde::{Deserialize, Serialize};
use std::collections::{HashMap, VecDeque};
use std::path::Path;
use std::str::FromStr;
use thiserror::Error;

//
// these types are a copy of the types used in http module of runtime.
//

/// HTTP Request type that can be shared over WASM boundary to apps.
/// This is the one you receive from the `http_server:distro:sys` service.
#[derive(Debug, Serialize, Deserialize)]
pub enum HttpServerRequest {
    Http(IncomingHttpRequest),
    /// Processes will receive this kind of request when a client connects to them.
    /// If a process does not want this websocket open, they should issue a *request*
    /// containing a [`type@HttpServerAction::WebSocketClose`] message and this channel ID.
    WebSocketOpen {
        path: String,
        channel_id: u32,
    },
    /// Processes can both SEND and RECEIVE this kind of request
    /// (send as [`type@HttpServerAction::WebSocketPush`]).
    /// When received, will contain the message bytes as lazy_load_blob.
    WebSocketPush {
        channel_id: u32,
        message_type: WsMessageType,
    },
    /// Receiving will indicate that the client closed the socket. Can be sent to close
    /// from the server-side, as [`type@HttpServerAction::WebSocketClose`].
    WebSocketClose(u32),
}

#[derive(Debug, Serialize, Deserialize)]
pub struct IncomingHttpRequest {
    source_socket_addr: Option<String>, // will parse to SocketAddr
    method: String,                     // will parse to http::Method
    url: String,                        // will parse to url::Url
    headers: HashMap<String, String>,   // will parse to http::HeaderMap
    query_params: HashMap<String, String>,
    // BODY is stored in the lazy_load_blob, as bytes
}

/// HTTP Response type that can be shared over WASM boundary to apps.
/// Respond to [`IncomingHttpRequest`] with this type.
#[derive(Debug, Serialize, Deserialize)]
pub struct HttpResponse {
    pub status: u16,
    pub headers: HashMap<String, String>,
    // BODY is stored in the lazy_load_blob, as bytes
}

/// Request type sent to `http_server:distro:sys` in order to configure it.
/// You can also send [`type@HttpServerAction::WebSocketPush`], which
/// allows you to push messages across an existing open WebSocket connection.
///
/// If a response is expected, all HttpServerActions will return a Response
/// with the shape Result<(), HttpServerActionError> serialized to JSON.
#[derive(Debug, Serialize, Deserialize)]
pub enum HttpServerAction {
    /// Bind expects a lazy_load_blob if and only if `cache` is TRUE. The lazy_load_blob should
    /// be the static file to serve at this path.
    Bind {
        path: String,
        /// Set whether the HTTP request needs a valid login cookie, AKA, whether
        /// the user needs to be logged in to access this path.
        authenticated: bool,
        /// Set whether requests can be fielded from anywhere, or only the loopback address.
        local_only: bool,
        /// Set whether to bind the lazy_load_blob statically to this path. That is, take the
        /// lazy_load_blob bytes and serve them as the response to any request to this path.
        cache: bool,
    },
    /// SecureBind expects a lazy_load_blob if and only if `cache` is TRUE. The lazy_load_blob should
    /// be the static file to serve at this path.
    ///
    /// SecureBind is the same as Bind, except that it forces requests to be made from
    /// the unique subdomain of the process that bound the path. These requests are
    /// *always* authenticated, and *never* local_only. The purpose of SecureBind is to
    /// serve elements of an app frontend or API in an exclusive manner, such that other
    /// apps installed on this node cannot access them. Since the subdomain is unique, it
    /// will require the user to be logged in separately to the general domain authentication.
    SecureBind {
        path: String,
        /// Set whether to bind the lazy_load_blob statically to this path. That is, take the
        /// lazy_load_blob bytes and serve them as the response to any request to this path.
        cache: bool,
    },
    /// Bind a path to receive incoming WebSocket connections.
    /// Doesn't need a cache since does not serve assets.
    WebSocketBind {
        path: String,
        authenticated: bool,
        encrypted: bool,
    },
    /// SecureBind is the same as Bind, except that it forces new connections to be made
    /// from the unique subdomain of the process that bound the path. These are *always*
    /// authenticated. Since the subdomain is unique, it will require the user to be
    /// logged in separately to the general domain authentication.
    WebSocketSecureBind { path: String, encrypted: bool },
    /// Processes will RECEIVE this kind of request when a client connects to them.
    /// If a process does not want this websocket open, they should issue a *request*
    /// containing a [`type@HttpServerAction::WebSocketClose`] message and this channel ID.
    WebSocketOpen { path: String, channel_id: u32 },
    /// When sent, expects a lazy_load_blob containing the WebSocket message bytes to send.
    WebSocketPush {
        channel_id: u32,
        message_type: WsMessageType,
    },
    /// Sending will close a socket the process controls.
    WebSocketClose(u32),
}

/// The possible message types for WebSocketPush. Ping and Pong are limited to 125 bytes
/// by the WebSockets protocol. Text will be sent as a Text frame, with the lazy_load_blob bytes
/// being the UTF-8 encoding of the string. Binary will be sent as a Binary frame containing
/// the unmodified lazy_load_blob bytes.
#[derive(Debug, PartialEq, Serialize, Deserialize)]
pub enum WsMessageType {
    Text,
    Binary,
    Ping,
    Pong,
    Close,
}

/// Part of the Response type issued by http_server
#[derive(Error, Debug, Serialize, Deserialize)]
pub enum HttpServerError {
    #[error(
        "http_server: request could not be parsed to HttpServerAction: {}.",
        req
    )]
    BadRequest { req: String },
    #[error("http_server: action expected lazy_load_blob")]
    NoBlob,
    #[error("http_server: path binding error: {:?}", error)]
    PathBindError { error: String },
    #[error("http_server: WebSocket error: {:?}", error)]
    WebSocketPushError { error: String },
}

/// Structure sent from client websocket to this server upon opening a new connection.
/// After this is sent, depending on the `encrypted` flag, the channel will either be
/// open to send and receive plaintext messages or messages encrypted with a symmetric
/// key derived from the JWT.
#[derive(Clone, Debug, Serialize, Deserialize)]
pub struct WsRegister {
    pub auth_token: String,
    pub target_process: String,
    pub encrypted: bool, // TODO symmetric key exchange here if true
}

/// Structure sent from this server to client websocket upon opening a new connection.
#[derive(Clone, Debug, Serialize, Deserialize)]
pub struct WsRegisterResponse {
    pub channel_id: u32,
    // TODO symmetric key exchange here
}

#[derive(Debug, Serialize, Deserialize)]
pub struct JwtClaims {
    pub username: String,
    pub expiration: u64,
}

impl HttpServerRequest {
    /// Parse a byte slice into an HttpServerRequest.
    pub fn from_bytes(bytes: &[u8]) -> serde_json::Result<Self> {
        serde_json::from_slice(bytes)
    }

    /// Filter the general-purpose [`HttpServerRequest`], which contains HTTP requests
    /// and WebSocket messages, into just the HTTP request. Consumes the original request
    /// and returns `None` if the request was WebSocket-related.
    pub fn request(self) -> Option<IncomingHttpRequest> {
        match self {
            HttpServerRequest::Http(req) => Some(req),
            _ => None,
        }
    }
}

impl IncomingHttpRequest {
    pub fn url(&self) -> anyhow::Result<url::Url> {
        url::Url::parse(&self.url).map_err(|e| anyhow::anyhow!("couldn't parse url: {:?}", e))
    }

    pub fn method(&self) -> anyhow::Result<http::Method> {
        http::Method::from_bytes(self.method.as_bytes())
            .map_err(|e| anyhow::anyhow!("couldn't parse method: {:?}", e))
    }

    pub fn source_socket_addr(&self) -> anyhow::Result<std::net::SocketAddr> {
        match &self.source_socket_addr {
            Some(addr) => addr
                .parse()
                .map_err(|_| anyhow::anyhow!("Invalid format for socket address: {}", addr)),
            None => Err(anyhow::anyhow!("No source socket address provided")),
        }
    }

    pub fn path(&self) -> anyhow::Result<String> {
        let url = url::Url::parse(&self.url)?;
        // skip the first path segment, which is the process ID.
        let path = url
            .path_segments()
            .ok_or(anyhow::anyhow!("url path missing process ID!"))?
            .skip(1)
            .collect::<Vec<&str>>()
            .join("/");
        Ok(format!("/{}", path))
    }

    pub fn headers(&self) -> HeaderMap {
        let mut header_map = HeaderMap::new();
        for (key, value) in self.headers.iter() {
            let key_bytes = key.as_bytes();
            let Ok(key_name) = HeaderName::from_bytes(key_bytes) else {
                continue;
            };
            let Ok(value_header) = HeaderValue::from_str(&value) else {
                continue;
            };
            header_map.insert(key_name, value_header);
        }
        header_map
    }

    pub fn query_params(&self) -> &HashMap<String, String> {
        &self.query_params
    }
}

/// Request type that can be shared over WASM boundary to apps.
/// This is the one you send to the `http_client:distro:sys` service.
#[derive(Debug, Serialize, Deserialize)]
pub enum HttpClientAction {
    Http(OutgoingHttpRequest),
    WebSocketOpen {
        url: String,
        headers: HashMap<String, String>,
        channel_id: u32,
    },
    WebSocketPush {
        channel_id: u32,
        message_type: WsMessageType,
    },
    WebSocketClose {
        channel_id: u32,
    },
}

/// HTTP Request type that can be shared over WASM boundary to apps.
/// This is the one you send to the `http_client:distro:sys` service.
#[derive(Debug, Serialize, Deserialize)]
pub struct OutgoingHttpRequest {
    pub method: String,          // must parse to http::Method
    pub version: Option<String>, // must parse to http::Version
    pub url: String,             // must parse to url::Url
    pub headers: HashMap<String, String>,
    // BODY is stored in the lazy_load_blob, as bytes
    // TIMEOUT is stored in the message expect_response
}

/// WebSocket Client Request type that can be shared over WASM boundary to apps.
/// This comes from an open websocket client connection in the `http_client:distro:sys` service.
#[derive(Debug, Serialize, Deserialize)]
pub enum HttpClientRequest {
    WebSocketPush {
        channel_id: u32,
        message_type: WsMessageType,
    },
    WebSocketClose {
        channel_id: u32,
    },
}

/// HTTP Client Response type that can be shared over WASM boundary to apps.
/// This is the one you receive from the `http_client:distro:sys` service.
#[derive(Debug, Serialize, Deserialize)]
pub enum HttpClientResponse {
    Http(HttpResponse),
    WebSocketAck,
}

#[derive(Error, Debug, Serialize, Deserialize)]
pub enum HttpClientError {
    // HTTP errors, may also be applicable to OutgoingWebSocketClientRequest::Open
    #[error("http_client: request is not valid HttpClientRequest: {}.", req)]
    BadRequest { req: String },
    #[error("http_client: http method not supported: {}", method)]
    BadMethod { method: String },
    #[error("http_client: url could not be parsed: {}", url)]
    BadUrl { url: String },
    #[error("http_client: http version not supported: {}", version)]
    BadVersion { version: String },
    #[error("http_client: failed to execute request {}", error)]
    RequestFailed { error: String },

    // WebSocket errors
    #[error("websocket_client: failed to open connection {}", url)]
    WsOpenFailed { url: String },
    #[error("websocket_client: failed to send message {}", req)]
    WsPushFailed { req: String },
    #[error("websocket_client: failed to close connection {}", channel_id)]
    WsCloseFailed { channel_id: u32 },
}

/// Register a new path with the HTTP server. This will cause the HTTP server to
/// forward any requests on this path to the calling process. Requests will be
/// given in the form of `Result<(), HttpServerError>`
pub fn bind_http_path<T>(path: T, authenticated: bool, local_only: bool) -> anyhow::Result<()>
where
    T: Into<String>,
{
    let res = KiRequest::new()
        .target(("our", "http_server", "distro", "sys"))
        .body(serde_json::to_vec(&HttpServerAction::Bind {
            path: path.into(),
            authenticated,
            local_only,
            cache: false,
        })?)
        .send_and_await_response(5)?;
    match res {
        Ok(Message::Response { body, .. }) => {
            let resp: std::result::Result<(), HttpServerError> = serde_json::from_slice(&body)?;
            resp.map_err(|e| anyhow::anyhow!(e))
        }
        _ => Err(anyhow::anyhow!("http_server: couldn't bind path")),
    }
}

/// Register a new path with the HTTP server, and serve a static file from it.
/// The server will respond to GET requests on this path with the given file.
pub fn bind_http_static_path<T>(
    path: T,
    authenticated: bool,
    local_only: bool,
    content_type: Option<String>,
    content: Vec<u8>,
) -> anyhow::Result<()>
where
    T: Into<String>,
{
    let res = KiRequest::new()
        .target(("our", "http_server", "distro", "sys"))
        .body(serde_json::to_vec(&HttpServerAction::Bind {
            path: path.into(),
            authenticated,
            local_only,
            cache: true,
        })?)
        .blob(crate::kinode::process::standard::LazyLoadBlob {
            mime: content_type,
            bytes: content,
        })
        .send_and_await_response(5)?;
    match res {
        Ok(Message::Response { body, .. }) => {
            let resp: std::result::Result<(), HttpServerError> = serde_json::from_slice(&body)?;
            resp.map_err(|e| anyhow::anyhow!(e))
        }
        _ => Err(anyhow::anyhow!("http_server: couldn't bind path")),
    }
}

/// Register a WebSockets path with the HTTP server. Your app must do this
/// in order to receive incoming WebSocket connections.
pub fn bind_ws_path<T>(path: T, authenticated: bool, encrypted: bool) -> anyhow::Result<()>
where
    T: Into<String>,
{
    let res = KiRequest::new()
        .target(("our", "http_server", "distro", "sys"))
        .body(serde_json::to_vec(&HttpServerAction::WebSocketBind {
            path: path.into(),
            authenticated,
            encrypted,
        })?)
        .send_and_await_response(5)?;
    match res {
        Ok(Message::Response { body, .. }) => {
            let resp: std::result::Result<(), HttpServerError> = serde_json::from_slice(&body)?;
            resp.map_err(|e| anyhow::anyhow!(e))
        }
        _ => Err(anyhow::anyhow!("http_server: couldn't bind path")),
    }
}

/// Send an HTTP response to the incoming HTTP request.
pub fn send_response(
    status: StatusCode,
    headers: Option<HashMap<String, String>>,
    body: Vec<u8>,
) -> anyhow::Result<()> {
    KiResponse::new()
        .body(serde_json::to_vec(&HttpResponse {
            status: status.as_u16(),
            headers: headers.unwrap_or_default(),
        })?)
        .blob_bytes(body)
        .send()
}

/// Fire off an HTTP request. If a timeout is given, the response will
/// come in the main event loop, otherwise none will be given.
pub fn send_request(
    method: Method,
    url: url::Url,
    headers: Option<HashMap<String, String>>,
    timeout: Option<u64>,
    body: Vec<u8>,
) -> anyhow::Result<()> {
    let req = KiRequest::new()
        .target(("our", "http_client", "distro", "sys"))
        .body(serde_json::to_vec(&HttpClientAction::Http(
            OutgoingHttpRequest {
                method: method.to_string(),
                version: None,
                url: url.to_string(),
                headers: headers.unwrap_or_default(),
            },
        ))?)
        .blob_bytes(body);
    if let Some(timeout) = timeout {
        req.expects_response(timeout).send()
    } else {
        req.send()
    }
}

/// Make an HTTP request using http_client and await its response.
pub fn send_request_await_response(
    method: Method,
    url: url::Url,
    headers: Option<HashMap<String, String>>,
    timeout: u64,
    body: Vec<u8>,
) -> std::result::Result<HttpClientResponse, HttpClientError> {
    let res = KiRequest::new()
        .target(("our", "http_client", "distro", "sys"))
        .body(
            serde_json::to_vec(&HttpClientAction::Http(OutgoingHttpRequest {
                method: method.to_string(),
                version: None,
                url: url.to_string(),
                headers: headers.unwrap_or_default(),
            }))
            .map_err(|e| HttpClientError::BadRequest {
                req: format!("{e:?}"),
            })?,
        )
        .blob_bytes(body)
        .send_and_await_response(timeout)
        .map_err(|e| HttpClientError::RequestFailed {
            error: e.to_string(),
        })?;
    match res {
        Ok(Message::Response { body, .. }) => match serde_json::from_slice(&body) {
            Ok(resp) => resp,
            Err(e) => Err(HttpClientError::RequestFailed {
                error: format!("http_client gave unparsable response: {e}"),
            }),
        },
        _ => Err(HttpClientError::RequestFailed {
            error: "http_client timed out".to_string(),
        }),
    }
}

pub fn get_mime_type(filename: &str) -> String {
    let file_path = Path::new(filename);

    let extension = file_path
        .extension()
        .and_then(|ext| ext.to_str())
        .unwrap_or("octet-stream");

    mime_guess::from_ext(extension)
        .first_or_octet_stream()
        .to_string()
}

// Serve index.html
<<<<<<< HEAD
pub fn serve_index_html(
    our: &Address,
    directory: &str,
    authenticated: bool,
    local_only: bool,
) -> anyhow::Result<(), anyhow::Error> {
    let _ = uqRequest::new()
        .target("our@vfs:sys:nectar".parse::<Address>()?)
=======
pub fn serve_index_html(our: &Address, directory: &str) -> anyhow::Result<(), anyhow::Error> {
    let _ = KiRequest::new()
        .target("our@vfs:distro:sys".parse::<Address>()?)
>>>>>>> e03f6d83
        .body(serde_json::to_vec(&VfsRequest {
            path: format!("/{}/pkg/{}/index.html", our.package_id(), directory),
            action: VfsAction::Read,
        })?)
        .send_and_await_response(5)?;

    let Some(blob) = get_blob() else {
        return Err(anyhow::anyhow!("serve_index_html: no index.html blob"));
    };

    let index = String::from_utf8(blob.bytes)?;

    // index.html will be served from the root path of your app
    bind_http_static_path(
        "/",
        authenticated,
        local_only,
        Some("text/html".to_string()),
        index.to_string().as_bytes().to_vec(),
    )?;

    Ok(())
}

// Serve static files by binding all of them statically, including index.html
pub fn serve_ui(
    our: &Address,
    directory: &str,
    authenticated: bool,
    local_only: bool,
) -> anyhow::Result<(), anyhow::Error> {
    serve_index_html(our, directory, authenticated, local_only)?;

    let initial_path = format!("{}/pkg/{}", our.package_id(), directory);

    let mut queue = VecDeque::new();
    queue.push_back(initial_path.clone());

    while let Some(path) = queue.pop_front() {
        let directory_response = KiRequest::new()
            .target("our@vfs:distro:sys".parse::<Address>()?)
            .body(serde_json::to_vec(&VfsRequest {
                path,
                action: VfsAction::ReadDir,
            })?)
            .send_and_await_response(5)?;

        let Ok(directory_response) = directory_response else {
            return Err(anyhow::anyhow!("serve_ui: no response for path"));
        };

        let directory_body = serde_json::from_slice::<VfsResponse>(directory_response.body())?;

        // Determine if it's a file or a directory and handle appropriately
        match directory_body {
            VfsResponse::ReadDir(directory_info) => {
                for entry in directory_info {
                    match entry.file_type {
                        // If it's a file, serve it statically
                        FileType::File => {
                            if format!("{}/index.html", initial_path.trim_start_matches('/'))
                                == entry.path
                            {
                                continue;
                            }

                            let _ = KiRequest::new()
                                .target("our@vfs:distro:sys".parse::<Address>()?)
                                .body(serde_json::to_vec(&VfsRequest {
                                    path: entry.path.clone(),
                                    action: VfsAction::Read,
                                })?)
                                .send_and_await_response(5)?;

                            let Some(blob) = get_blob() else {
                                return Err(anyhow::anyhow!(
                                    "serve_ui: no blob for {}",
                                    entry.path
                                ));
                            };

                            let content_type = get_mime_type(&entry.path);

                            bind_http_static_path(
                                entry.path.replace(&initial_path, ""),
                                authenticated, // Must be authenticated
                                local_only,    // Is not local-only
                                Some(content_type),
                                blob.bytes,
                            )?;
                        }
                        FileType::Directory => {
                            // Push the directory onto the queue
                            queue.push_back(entry.path);
                        }
                        _ => {}
                    }
                }
            }
            _ => {
                return Err(anyhow::anyhow!(
                    "serve_ui: unexpected response for path: {:?}",
                    directory_body
                ))
            }
        };
    }

    Ok(())
}

pub fn handle_ui_asset_request(
    our: &Address,
    directory: &str,
    path: &str,
) -> anyhow::Result<(), anyhow::Error> {
    let parts: Vec<&str> = path.split(&our.process.to_string()).collect();
    let after_process = parts.get(1).unwrap_or(&"");

    let target_path = format!("{}/{}", directory, after_process.trim_start_matches('/'));

    let _ = KiRequest::new()
        .target("our@vfs:distro:sys".parse::<Address>()?)
        .body(serde_json::to_vec(&VfsRequest {
            path: format!("{}/pkg/{}", our.package_id(), target_path),
            action: VfsAction::Read,
        })?)
        .send_and_await_response(5)?;

    let mut headers = HashMap::new();
    let content_type = get_mime_type(path);
    headers.insert("Content-Type".to_string(), content_type);

    KiResponse::new()
        .body(
            serde_json::json!(HttpResponse {
                status: 200,
                headers,
            })
            .to_string()
            .as_bytes()
            .to_vec(),
        )
        .inherit(true)
        .send()?;

    Ok(())
}

pub fn send_ws_push(
    node: String,
    channel_id: u32,
    message_type: WsMessageType,
    blob: KiBlob,
) -> anyhow::Result<()> {
    KiRequest::new()
        .target(Address::new(
            node,
            "http_server:distro:sys".parse::<ProcessId>().unwrap(),
        ))
        .body(
            serde_json::json!(HttpServerRequest::WebSocketPush {
                channel_id,
                message_type,
            })
            .to_string()
            .as_bytes()
            .to_vec(),
        )
        .blob(blob)
        .send()?;

    Ok(())
}

pub fn open_ws_connection(
    node: String,
    url: String,
    headers: Option<HashMap<String, String>>,
    channel_id: u32,
) -> anyhow::Result<()> {
    KiRequest::new()
        .target(Address::new(
            node,
            ProcessId::from_str("http_client:distro:sys").unwrap(),
        ))
        .body(
            serde_json::json!(HttpClientAction::WebSocketOpen {
                url,
                headers: headers.unwrap_or(HashMap::new()),
                channel_id,
            })
            .to_string()
            .as_bytes()
            .to_vec(),
        )
        .send()?;

    Ok(())
}

pub fn open_ws_connection_and_await(
    node: String,
    url: String,
    headers: Option<HashMap<String, String>>,
    channel_id: u32,
) -> std::result::Result<std::result::Result<Message, SendError>, anyhow::Error> {
    KiRequest::new()
        .target(Address::new(
            node,
            ProcessId::from_str("http_client:distro:sys").unwrap(),
        ))
        .body(
            serde_json::json!(HttpClientAction::WebSocketOpen {
                url,
                headers: headers.unwrap_or(HashMap::new()),
                channel_id,
            })
            .to_string()
            .as_bytes()
            .to_vec(),
        )
        .send_and_await_response(5)
}

pub fn send_ws_client_push(
    node: String,
    channel_id: u32,
    message_type: WsMessageType,
    blob: KiBlob,
) -> std::result::Result<(), anyhow::Error> {
    KiRequest::new()
        .target(Address::new(
            node,
            ProcessId::from_str("http_client:distro:sys").unwrap(),
        ))
        .body(
            serde_json::json!(HttpClientAction::WebSocketPush {
                channel_id,
                message_type,
            })
            .to_string()
            .as_bytes()
            .to_vec(),
        )
        .blob(blob)
        .send()
}

pub fn close_ws_connection(node: String, channel_id: u32) -> anyhow::Result<()> {
    KiRequest::new()
        .target(Address::new(
            node,
            ProcessId::from_str("http_client:distro:sys").unwrap(),
        ))
        .body(
            serde_json::json!(HttpClientAction::WebSocketClose { channel_id })
                .to_string()
                .as_bytes()
                .to_vec(),
        )
        .send()?;

    Ok(())
}

pub fn close_ws_connection_and_await(
    node: String,
    channel_id: u32,
) -> std::result::Result<std::result::Result<Message, SendError>, anyhow::Error> {
    KiRequest::new()
        .target(Address::new(
            node,
            ProcessId::from_str("http_client:distro:sys").unwrap(),
        ))
        .body(
            serde_json::json!(HttpClientAction::WebSocketClose { channel_id })
                .to_string()
                .as_bytes()
                .to_vec(),
        )
        .send_and_await_response(5)
}<|MERGE_RESOLUTION|>--- conflicted
+++ resolved
@@ -490,21 +490,15 @@
         .to_string()
 }
 
-// Serve index.html
-<<<<<<< HEAD
+/// Serve index.html
 pub fn serve_index_html(
     our: &Address,
     directory: &str,
     authenticated: bool,
     local_only: bool,
 ) -> anyhow::Result<(), anyhow::Error> {
-    let _ = uqRequest::new()
+    let _ = KiRequest::new()
         .target("our@vfs:sys:nectar".parse::<Address>()?)
-=======
-pub fn serve_index_html(our: &Address, directory: &str) -> anyhow::Result<(), anyhow::Error> {
-    let _ = KiRequest::new()
-        .target("our@vfs:distro:sys".parse::<Address>()?)
->>>>>>> e03f6d83
         .body(serde_json::to_vec(&VfsRequest {
             path: format!("/{}/pkg/{}/index.html", our.package_id(), directory),
             action: VfsAction::Read,
